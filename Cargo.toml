[package]
name = "sns-quill"
version = "0.3.0"
authors = ["DFINITY Team"]
edition = "2018"

[[bin]]
name = "sns-quill"
path = "src/main.rs"

[dependencies]
anyhow = "1.0.34"
base64 = "0.13.0"
bip39 = "1.0.1"
candid = "0.7.14"
clap = { version = "3.1.6", features = ["derive", "cargo"] }
flate2 = "1.0.22"
hex = {version = "0.4.2", features = ["serde"] }
<<<<<<< HEAD
ic-agent = "0.20.0"
ic-base-types = { git = "https://github.com/dfinity/ic", rev = "f7b1fb3ff7ee5bd0bf88a64be2eb4041d0b8c8d9" }
ic-nervous-system-common = { git = "https://github.com/dfinity/ic", rev = "f7b1fb3ff7ee5bd0bf88a64be2eb4041d0b8c8d9" }
ic-nns-constants = { git = "https://github.com/dfinity/ic", rev = "f7b1fb3ff7ee5bd0bf88a64be2eb4041d0b8c8d9" }
ic-sns-governance = { git = "https://github.com/dfinity/ic", rev = "f7b1fb3ff7ee5bd0bf88a64be2eb4041d0b8c8d9" }
ic-sns-root = { git = "https://github.com/dfinity/ic", rev = "f7b1fb3ff7ee5bd0bf88a64be2eb4041d0b8c8d9" }
ic-sns-swap = { git = "https://github.com/dfinity/ic", rev = "f7b1fb3ff7ee5bd0bf88a64be2eb4041d0b8c8d9" }
ic-types = "0.4.1"
ledger-canister = { git = "https://github.com/dfinity/ic", rev = "f7b1fb3ff7ee5bd0bf88a64be2eb4041d0b8c8d9" }
=======
ic-agent = "0.15.0"
ic-base-types = { git = "https://github.com/dfinity/ic", rev = "aefcc5ab547578ec81853262757c6224a0d6cf9f" }
ic-nervous-system-common = { git = "https://github.com/dfinity/ic", rev = "aefcc5ab547578ec81853262757c6224a0d6cf9f" }
ic-nns-constants = { git = "https://github.com/dfinity/ic", rev = "aefcc5ab547578ec81853262757c6224a0d6cf9f" }
ic-sns-governance = { git = "https://github.com/dfinity/ic", rev = "aefcc5ab547578ec81853262757c6224a0d6cf9f" }
ic-sns-swap = { git = "https://github.com/dfinity/ic", rev = "aefcc5ab547578ec81853262757c6224a0d6cf9f" }
ic-sns-wasm = { git = "https://github.com/dfinity/ic", rev = "aefcc5ab547578ec81853262757c6224a0d6cf9f" }
ic-types = "0.3.0"
ledger-canister = { git = "https://github.com/dfinity/ic", rev = "aefcc5ab547578ec81853262757c6224a0d6cf9f" }
>>>>>>> d7787611
libsecp256k1 = "0.7.0"
num-bigint = { version = "0.4.3", features = ["serde"] }
openssl = "0.10.32"
pem = "1.0.1"
rand = { version = "0.8.4", features = ["getrandom"] }
reqwest = "0.11.7"
sha2 = "0.10.2"
simple_asn1 = "0.6.1"
serde = { version = "1.0.130", features = ["derive"] }
serde_bytes = "0.11.2"
serde_cbor = "0.11.2"
serde_json = "1.0.57"
tiny-hderive = "0.3.0"
tokio = { version = "1.2.0", features = [ "fs" ] }

[dev-dependencies]
tempfile = "3.3.0"

[features]
static-ssl = ["openssl/vendored"]<|MERGE_RESOLUTION|>--- conflicted
+++ resolved
@@ -16,7 +16,6 @@
 clap = { version = "3.1.6", features = ["derive", "cargo"] }
 flate2 = "1.0.22"
 hex = {version = "0.4.2", features = ["serde"] }
-<<<<<<< HEAD
 ic-agent = "0.20.0"
 ic-base-types = { git = "https://github.com/dfinity/ic", rev = "f7b1fb3ff7ee5bd0bf88a64be2eb4041d0b8c8d9" }
 ic-nervous-system-common = { git = "https://github.com/dfinity/ic", rev = "f7b1fb3ff7ee5bd0bf88a64be2eb4041d0b8c8d9" }
@@ -24,19 +23,9 @@
 ic-sns-governance = { git = "https://github.com/dfinity/ic", rev = "f7b1fb3ff7ee5bd0bf88a64be2eb4041d0b8c8d9" }
 ic-sns-root = { git = "https://github.com/dfinity/ic", rev = "f7b1fb3ff7ee5bd0bf88a64be2eb4041d0b8c8d9" }
 ic-sns-swap = { git = "https://github.com/dfinity/ic", rev = "f7b1fb3ff7ee5bd0bf88a64be2eb4041d0b8c8d9" }
+ic-sns-wasm = { git = "https://github.com/dfinity/ic", rev = "f7b1fb3ff7ee5bd0bf88a64be2eb4041d0b8c8d9" }
 ic-types = "0.4.1"
 ledger-canister = { git = "https://github.com/dfinity/ic", rev = "f7b1fb3ff7ee5bd0bf88a64be2eb4041d0b8c8d9" }
-=======
-ic-agent = "0.15.0"
-ic-base-types = { git = "https://github.com/dfinity/ic", rev = "aefcc5ab547578ec81853262757c6224a0d6cf9f" }
-ic-nervous-system-common = { git = "https://github.com/dfinity/ic", rev = "aefcc5ab547578ec81853262757c6224a0d6cf9f" }
-ic-nns-constants = { git = "https://github.com/dfinity/ic", rev = "aefcc5ab547578ec81853262757c6224a0d6cf9f" }
-ic-sns-governance = { git = "https://github.com/dfinity/ic", rev = "aefcc5ab547578ec81853262757c6224a0d6cf9f" }
-ic-sns-swap = { git = "https://github.com/dfinity/ic", rev = "aefcc5ab547578ec81853262757c6224a0d6cf9f" }
-ic-sns-wasm = { git = "https://github.com/dfinity/ic", rev = "aefcc5ab547578ec81853262757c6224a0d6cf9f" }
-ic-types = "0.3.0"
-ledger-canister = { git = "https://github.com/dfinity/ic", rev = "aefcc5ab547578ec81853262757c6224a0d6cf9f" }
->>>>>>> d7787611
 libsecp256k1 = "0.7.0"
 num-bigint = { version = "0.4.3", features = ["serde"] }
 openssl = "0.10.32"
