//! This module implements the command-line API.

<<<<<<< HEAD
use crate::lib::{AnyhowResult, AuthInfo};
use clap::Clap;
=======
use crate::lib::{require_pem, AnyhowResult};
use clap::Parser;
>>>>>>> cf90eb73
use std::io::{self, Write};
use tokio::runtime::Runtime;

mod account_balance;
mod claim_neurons;
mod get_proposal_info;
mod list_neurons;
mod list_proposals;
mod neuron_manage;
mod neuron_stake;
mod public;
mod request_status;
mod send;
mod transfer;

pub use public::get_ids;

#[derive(Parser)]
pub enum Command {
    /// Prints the principal id and the account id.
    PublicIds(public::PublicOpts),
    Send(send::SendOpts),
    Transfer(transfer::TransferOpts),
    /// Claim seed neurons from the Genesis Token Canister.
    ClaimNeurons,
    NeuronStake(neuron_stake::StakeOpts),
    NeuronManage(neuron_manage::ManageOpts),
    /// Signs the query for all neurons belonging to the signin principal.
    ListNeurons(list_neurons::ListNeuronsOpts),
    ListProposals(list_proposals::ListProposalsOpts),
    GetProposalInfo(get_proposal_info::GetProposalInfoOpts),
    /// Queries a ledger account balance
    AccountBalance(account_balance::AccountBalanceOpts),
}

pub fn exec(auth: &AuthInfo, cmd: Command) -> AnyhowResult {
    let runtime = Runtime::new().expect("Unable to create a runtime");
    match cmd {
        Command::PublicIds(opts) => public::exec(auth, opts),
        Command::Transfer(opts) => {
<<<<<<< HEAD
            runtime.block_on(async { transfer::exec(auth, opts).await.and_then(|out| print(&out)) })
        }
        Command::NeuronStake(opts) => runtime.block_on(async {
            neuron_stake::exec(auth, opts)
                .await
                .and_then(|out| print(&out))
        }),
        Command::NeuronManage(opts) => runtime.block_on(async {
            neuron_manage::exec(auth, opts)
                .await
                .and_then(|out| print(&out))
        }),
        Command::ListNeurons(opts) => runtime.block_on(async {
            list_neurons::exec(auth, opts)
                .await
                .and_then(|out| print(&out))
        }),
=======
            let pem = require_pem(pem)?;
            transfer::exec(&pem, opts).and_then(|out| print(&out))
        }
        Command::NeuronStake(opts) => {
            let pem = require_pem(pem)?;
            neuron_stake::exec(&pem, opts).and_then(|out| print(&out))
        }
        Command::NeuronManage(opts) => {
            let pem = require_pem(pem)?;
            neuron_manage::exec(&pem, opts).and_then(|out| print(&out))
        }
        Command::ListNeurons(opts) => {
            let pem = require_pem(pem)?;
            list_neurons::exec(&pem, opts).and_then(|out| print(&out))
        }
        Command::ClaimNeurons => {
            let pem = require_pem(pem)?;
            claim_neurons::exec(&pem).and_then(|out| print(&out))
        }
        Command::ListProposals(opts) => {
            runtime.block_on(async { list_proposals::exec(opts).await })
        }
        Command::GetProposalInfo(opts) => {
            runtime.block_on(async { get_proposal_info::exec(opts).await })
        }
>>>>>>> cf90eb73
        Command::AccountBalance(opts) => {
            runtime.block_on(async { account_balance::exec(opts).await })
        }
        Command::Send(opts) => runtime.block_on(async { send::exec(opts).await }),
    }
}

// Using println! for printing to STDOUT and piping it to other tools leads to
// the problem that when the other tool closes its stream, the println! macro
// panics on the error and the whole binary crashes. This function provides a
// graceful handling of the error.
fn print<T>(arg: &T) -> AnyhowResult
where
    T: ?Sized + serde::ser::Serialize,
{
    if let Err(e) = io::stdout().write_all(serde_json::to_string(&arg)?.as_bytes()) {
        if e.kind() != std::io::ErrorKind::BrokenPipe {
            eprintln!("{}", e);
            std::process::exit(1);
        }
    }
    Ok(())
}<|MERGE_RESOLUTION|>--- conflicted
+++ resolved
@@ -1,12 +1,7 @@
 //! This module implements the command-line API.
 
-<<<<<<< HEAD
-use crate::lib::{AnyhowResult, AuthInfo};
-use clap::Clap;
-=======
-use crate::lib::{require_pem, AnyhowResult};
+use crate::lib::{require_pem, AnyhowResult, AuthInfo};
 use clap::Parser;
->>>>>>> cf90eb73
 use std::io::{self, Write};
 use tokio::runtime::Runtime;
 
@@ -46,52 +41,17 @@
     let runtime = Runtime::new().expect("Unable to create a runtime");
     match cmd {
         Command::PublicIds(opts) => public::exec(auth, opts),
-        Command::Transfer(opts) => {
-<<<<<<< HEAD
-            runtime.block_on(async { transfer::exec(auth, opts).await.and_then(|out| print(&out)) })
-        }
-        Command::NeuronStake(opts) => runtime.block_on(async {
-            neuron_stake::exec(auth, opts)
-                .await
-                .and_then(|out| print(&out))
-        }),
-        Command::NeuronManage(opts) => runtime.block_on(async {
-            neuron_manage::exec(auth, opts)
-                .await
-                .and_then(|out| print(&out))
-        }),
-        Command::ListNeurons(opts) => runtime.block_on(async {
-            list_neurons::exec(auth, opts)
-                .await
-                .and_then(|out| print(&out))
-        }),
-=======
-            let pem = require_pem(pem)?;
-            transfer::exec(&pem, opts).and_then(|out| print(&out))
-        }
-        Command::NeuronStake(opts) => {
-            let pem = require_pem(pem)?;
-            neuron_stake::exec(&pem, opts).and_then(|out| print(&out))
-        }
-        Command::NeuronManage(opts) => {
-            let pem = require_pem(pem)?;
-            neuron_manage::exec(&pem, opts).and_then(|out| print(&out))
-        }
-        Command::ListNeurons(opts) => {
-            let pem = require_pem(pem)?;
-            list_neurons::exec(&pem, opts).and_then(|out| print(&out))
-        }
-        Command::ClaimNeurons => {
-            let pem = require_pem(pem)?;
-            claim_neurons::exec(&pem).and_then(|out| print(&out))
-        }
+        Command::Transfer(opts) => transfer::exec(&auth, opts).and_then(|out| print(&out)),
+        Command::NeuronStake(opts) => neuron_stake::exec(&auth, opts).and_then(|out| print(&out)),
+        Command::NeuronManage(opts) => neuron_manage::exec(&auth, opts).and_then(|out| print(&out)),
+        Command::ListNeurons(opts) => list_neurons::exec(&auth, opts).and_then(|out| print(&out)),
+        Command::ClaimNeurons => claim_neurons::exec(&auth).and_then(|out| print(&out)),
         Command::ListProposals(opts) => {
             runtime.block_on(async { list_proposals::exec(opts).await })
         }
         Command::GetProposalInfo(opts) => {
             runtime.block_on(async { get_proposal_info::exec(opts).await })
         }
->>>>>>> cf90eb73
         Command::AccountBalance(opts) => {
             runtime.block_on(async { account_balance::exec(opts).await })
         }
