--- conflicted
+++ resolved
@@ -17,14 +17,11 @@
 use libsecp256k1::{PublicKey, SecretKey};
 use pem::{encode, Pem};
 use serde_cbor::Value;
-<<<<<<< HEAD
-use std::path::PathBuf;
-=======
 use simple_asn1::ASN1Block::{
     BitString, Explicit, Integer, ObjectIdentifier, OctetString, Sequence,
 };
 use simple_asn1::{oid, to_der, ASN1Class, BigInt, BigUint};
->>>>>>> 8b93219e
+use std::path::PathBuf;
 
 pub const IC_URL: &str = "https://ic0.app";
 
